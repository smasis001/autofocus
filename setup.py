--- conflicted
+++ resolved
@@ -30,14 +30,9 @@
     description="Code for classifying animals in camera trap images",
     long_description=my_long_description,
     packages=setuptools.find_packages(),
-<<<<<<< HEAD
-
-    install_requires=[`'mlflow', 'pandas', 'pillow', 'tensorflow', 'tensorflow_hub']
-=======
     test_suite='tests',
     install_requires=regular_packages,
     extras_require={
         'testing': testing_packages + regular_packages
     }
->>>>>>> 7195b78d
 )