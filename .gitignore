# Byte-compiled / optimized / DLL files
__pycache__/
*.py[cod]
*$py.class

# C extensions
*.so

# Distribution / packaging
.Python
env/
build/
develop-eggs/
dist/
downloads/
eggs/
.eggs/
lib/
lib64/
parts/
sdist/
var/
*.egg-info/
.installed.cfg
*.egg
*.manifest

# Installer logs
pip-log.txt
pip-delete-this-directory.txt

# Unit test / coverage reports
htmlcov/
.tox/
.coverage
.coverage.*
.cache
nosetests.xml
coverage.xml
*,cover
.hypothesis/
.pytest_cache/

# Translations
*.mo
*.pot

# Django stuff:
*.log
local_settings.py

# Flask stuff:
instance/
.webassets-cache

# Scrapy stuff:
.scrapy

# Sphinx documentation
docs/_build/
docs/source/*.rst

# PyBuilder
target/

# IPython Notebook
*.ipynb_checkpoints
*.ipynb

# pyenv
.python-version

# celery beat schedule file
celerybeat-schedule

# dotenv
.env

# virtualenv
venv/
ENV/

# Spyder project settings
.spyderproject

# Rope project settings
.ropeproject

# PyCharm project settings
.idea

<<<<<<< HEAD
# macOS stuff
=======
# Apple
>>>>>>> 7b48f1d3
.DS_Store<|MERGE_RESOLUTION|>--- conflicted
+++ resolved
@@ -89,9 +89,5 @@
 # PyCharm project settings
 .idea
 
-<<<<<<< HEAD
-# macOS stuff
-=======
 # Apple
->>>>>>> 7b48f1d3
 .DS_Store