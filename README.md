**Note: This repository is being largely rewritten from the ground up on the `reorganize` branch. Minor issues on the `master` bring will not be given high priority, and new contributors may wish to base their work on that branch.**

# Autofocus

This project seeks to make conservation organizations more efficient by automating the process of labeling images taken by motion-activated "camera traps" according to the kinds of animals that appear in them. See [this article](https://www.uptake.org/autofocus.html) for more information.

## Getting the Data

### Processed Data

Install the package in editable model with dev dependencies:

```bash
<<<<<<< HEAD
pip install -e ".[dev]"
```

Download a preprocessed version of our primary dataset to `autofocus/data/lpz_2016_2017/processed`:
=======
python autofocus/download_images.py --local-folder data --bucket autofocus
```

#### Details
Downloads all images from an S3 bucket and keeps subdirectory structure intact.
WARNING: This dataset is over 80 GB.

#### Inputs

- local-folder: path to save files to locally
- bucket: S3 bucket to copy locally
- download-tar: Flag of whether to download tar files.

#### Output

`data` with files and structure copied from S3

### 1. preprocess_images.py

#### Example call
>>>>>>> 4cef86c2

```bash
python autofocus/build_dataset/lpz_2016_2017/get_processed.py
```

This dataset contains approximately 80,000 images and a CSV of labels and image metadata. It occupies about 20GB uncompressed, but you will need about 40GB free for the downloading and untarring process.

### Raw Data

`autofocus/data/lpz_2016_2017/get_processed.py` downloads images that have been preprocessed by trimming the bottom 198 pixels (which often contains a metadata footer that could only mislead a machine learning model) and labels that have been cleaned up and organized. This preprocessing is intended to be fairly conservative, but you can download the raw data by running this commmand:

```bash
python autofocus/build_dataset/lpz_2016_2017/get_raw.py
```

The raw data takes up about 60GB untarred, but will need to have about 100GB free to download the tarfile and untar it before the tarfile is deleted.

`autofocus/data/lpz_2016_2017/process_raw.py` contains the code that was used to generate the processed data from the raw data.

## Getting a Model

A trained multiclass fast.ai model can be downloaded from `s3://autofocus/models/multiclass_model_20190407.pkl`, for instance using the AWS CLI: 

```bash
aws s3 cp s3://autofocus/models/multiclass_model_20190407.pkl autofocus/predict/models
```

See `autofocus/predict` for code that loads the model and uses it to make predictions.

## Serving Predictions

`autofocus/predict` contains code for a Flask app that serves predictions from a trained fast.ai model. See the README in that directory for more information.<|MERGE_RESOLUTION|>--- conflicted
+++ resolved
@@ -11,33 +11,10 @@
 Install the package in editable model with dev dependencies:
 
 ```bash
-<<<<<<< HEAD
 pip install -e ".[dev]"
 ```
 
 Download a preprocessed version of our primary dataset to `autofocus/data/lpz_2016_2017/processed`:
-=======
-python autofocus/download_images.py --local-folder data --bucket autofocus
-```
-
-#### Details
-Downloads all images from an S3 bucket and keeps subdirectory structure intact.
-WARNING: This dataset is over 80 GB.
-
-#### Inputs
-
-- local-folder: path to save files to locally
-- bucket: S3 bucket to copy locally
-- download-tar: Flag of whether to download tar files.
-
-#### Output
-
-`data` with files and structure copied from S3
-
-### 1. preprocess_images.py
-
-#### Example call
->>>>>>> 4cef86c2
 
 ```bash
 python autofocus/build_dataset/lpz_2016_2017/get_processed.py
